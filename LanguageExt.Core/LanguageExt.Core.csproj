--- conflicted
+++ resolved
@@ -27,7 +27,7 @@
     <OutputType>library</OutputType>
     <AssemblyVersion>4.0.0.0</AssemblyVersion>
     <FileVersion>4.0.0.0</FileVersion>
-    <LangVersion>10</LangVersion>
+    <LangVersion>latest</LangVersion>
     <EnablePreviewFeatures>True</EnablePreviewFeatures>    
   </PropertyGroup>
   <ItemGroup>
@@ -46,12 +46,8 @@
     <None Remove="obj\**" />
   </ItemGroup>
   <ItemGroup>
-<<<<<<< HEAD
-    <PackageReference Include="Microsoft.Bcl.AsyncInterfaces" Version="[5.0.0,)" />
+    <PackageReference Include="Microsoft.Bcl.AsyncInterfaces" Version="[6.0.0,)" />
     <PackageReference Include="System.Reactive" Version="5.0.0" />
-=======
-    <PackageReference Include="Microsoft.Bcl.AsyncInterfaces" Version="[6.0.0,)" />
->>>>>>> 15cd875e
     <PackageReference Include="System.Reflection.Emit" Version="[4.3.0,)" />
     <PackageReference Include="System.Threading.Tasks.Extensions" Version="[4.5.4,)" />
     <PackageReference Include="System.ValueTuple" Version="[4.5.0,)" />
